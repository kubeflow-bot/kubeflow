package app

import (
	"encoding/json"
	"fmt"
	"net/http"
	"path"
	"sync"

	"path/filepath"

	"os"
	"os/exec"
	"time"

	"bytes"
	"io/ioutil"
	"math/rand"
	"strings"

	"github.com/cenkalti/backoff"
	"github.com/go-kit/kit/endpoint"
	httptransport "github.com/go-kit/kit/transport/http"
	"github.com/ksonnet/ksonnet/pkg/actions"
	kApp "github.com/ksonnet/ksonnet/pkg/app"
	"github.com/ksonnet/ksonnet/pkg/client"
	kstypes "github.com/kubeflow/kubeflow/bootstrap/pkg/apis/apps/kfdef/v1alpha1"
	"github.com/prometheus/client_golang/prometheus"
	"github.com/prometheus/client_golang/prometheus/promhttp"
	log "github.com/sirupsen/logrus"
	"github.com/spf13/afero"
	"golang.org/x/net/context"
	"golang.org/x/oauth2"
	"google.golang.org/api/deploymentmanager/v2"
	"google.golang.org/api/sourcerepo/v1"
	core_v1 "k8s.io/api/core/v1"
	meta_v1 "k8s.io/apimachinery/pkg/apis/meta/v1"
	clientset "k8s.io/client-go/kubernetes"
	type_v1 "k8s.io/client-go/kubernetes/typed/core/v1"
	"k8s.io/client-go/rest"
	"k8s.io/client-go/tools/clientcmd"
	clientcmdapi "k8s.io/client-go/tools/clientcmd/api"
)

// The name of the prototype for Jupyter.
const JupyterPrototype = "jupyterhub"

// root dir of local cached VERSIONED REGISTRIES
const CachedRegistries = "/opt/versioned_registries"
const CloudShellTemplatePath = "/opt/registries/kubeflow/deployment/gke/cloud_shell_templates"

// key used for storing start time of a request to deploy in the request contexts
const StartTime = "StartTime"

const KubeflowRegName = "kubeflow"
const KubeflowFolder = "ks_app"
const DmFolder = "gcp_config"
const CloudShellFolder = "kf_util"
const IstioFolder = "istio"
// default k8s spec to use
const K8sSpecPath = "../bootstrap/k8sSpec/v1.11.7/api/openapi-spec/swagger.json"

const MetadataStoreDiskSuffix = "-metadata-store"
const ArtifactStoreDiskSuffix = "-artifact-store"

type DmSpec struct {
	// path to the deployment manager configuration file
	ConfigFile string
	// path to the deployment manager template file
	TemplateFile string
	// the suffix to append to the deployment name
	DmNameSuffix string
}

var ClusterDmSpec = DmSpec{
	ConfigFile:   "../deployment/gke/deployment_manager_configs/cluster-kubeflow.yaml",
	TemplateFile: "../deployment/gke/deployment_manager_configs/cluster.jinja",
	DmNameSuffix: "",
}

var StorageDmSpec = DmSpec{
	ConfigFile:   "../deployment/gke/deployment_manager_configs/storage-kubeflow.yaml",
	TemplateFile: "../deployment/gke/deployment_manager_configs/storage.jinja",
	DmNameSuffix: "-storage",
}

// KsService defines an interface for working with ksonnet.
type KsService interface {
	// CreateApp creates a ksonnet application.
	CreateApp(context.Context, CreateRequest, *deploymentmanager.Deployment) error
	// Apply ksonnet app to target GKE cluster
	Apply(ctx context.Context, req ApplyRequest) error
	ConfigCluster(context.Context, CreateRequest) error
	BindRole(context.Context, string, string, string) error
	InstallIstio(ctx context.Context, req CreateRequest) error
	InsertDeployment(context.Context, CreateRequest, DmSpec) (*deploymentmanager.Deployment, error)
	GetDeploymentStatus(context.Context, CreateRequest, string) (string, string, error)
	ApplyIamPolicy(context.Context, ApplyIamRequest) error
	GetProjectLock(string) *sync.Mutex
}

// appInfo keeps track of information about apps.
type appInfo struct {
	App kApp.App
}

// ksServer provides a server to wrap ksonnet.
// This allows ksonnet applications to be managed remotely.
type ksServer struct {
	// appsDir is the directory where apps should be stored.
	appsDir string
	// knownRegistries is a list of known registries
	// This can be used to map the name of a registry to info about the registry.
	// This allows apps to specify a registry by name without having to know any
	// other information about the regisry.
	knownRegistries map[string]*kstypes.RegistryConfig

	//gkeVersionOverride allows overriding the GKE version specified in DM config. If not set the value in DM config is used.
	// https://cloud.google.com/kubernetes-engine/docs/reference/rest/v1/projects.zones.clusters
	gkeVersionOverride string

	fs afero.Fs

	// project-id -> project lock
	projectLocks map[string]*sync.Mutex
	serverMux    sync.Mutex

	// Whether to install istio.
	installIstio bool
}

type MultiError struct {
	Errors []error
}

func (m *MultiError) Collect(err error) {
	if err != nil {
		m.Errors = append(m.Errors, err)
	}
}

func (m MultiError) ToError() error {
	if len(m.Errors) == 0 {
		return nil
	}

	errStrings := []string{}
	for _, err := range m.Errors {
		errStrings = append(errStrings, err.Error())
	}
	return fmt.Errorf(strings.Join(errStrings, "\n"))
}

// NewServer constructs a ksServer.
func NewServer(appsDir string, registries []*kstypes.RegistryConfig, gkeVersionOverride string, installIstio bool) (*ksServer, error) {
	if appsDir == "" {
		return nil, fmt.Errorf("appsDir can't be empty")
	}

	s := &ksServer{
		appsDir:            appsDir,
		projectLocks:       make(map[string]*sync.Mutex),
		knownRegistries:    make(map[string]*kstypes.RegistryConfig),
		gkeVersionOverride: gkeVersionOverride,
		fs:                 afero.NewOsFs(),
		installIstio:       installIstio,
	}

	for _, r := range registries {
		s.knownRegistries[r.Name] = r
		if r.RegUri == "" {
			return nil, fmt.Errorf("Known registry %v missing URI", r.Name)
		}
	}

	log.Infof("appsDir is %v", appsDir)
	info, err := s.fs.Stat(appsDir)

	// TODO(jlewi): Should we create the directory if it doesn't exist?
	if err != nil {
		return nil, err
	}

	if !info.IsDir() {
		return nil, fmt.Errorf("appsDir %v is not a directory", appsDir)
	}

	return s, nil
}

type StorageOption struct {
	// Whether to create persistent storage for storing all Kubeflow Pipeline artifacts or not.
	CreatePipelinePersistentStorage bool
}

// CreateRequest represents a request to create a ksonnet application.
type CreateRequest struct {
	// Name for the app.
	Name string
	// AppConfig is the config for the app.
	AppConfig kstypes.AppConfig

	// Namespace for the app.
	Namespace string

	// Whether to try to autoconfigure the app.
	AutoConfigure bool

	// target GKE cLuster info
	Cluster       string
	Project       string
	ProjectNumber string
	Zone          string

	// Access token, need to access target cluster in order for AutoConfigure
	Token string
	Apply bool
	Email string
	// temporary
	ClientId     string
	ClientSecret string
	IpName       string
	Username     string
	PasswordHash string

	// For test: GCP service account client id
	SAClientId string

	StorageOption StorageOption
}

// basicServerResponse is general response contains nil if handler raise no error, otherwise an error message.
type basicServerResponse struct {
	Err string `json:"err,omitempty"` // errors don't JSON-marshal, so we use a string
}

type HealthzRequest struct {
	Msg string
}

type HealthzResponse struct {
	Reply string
}

// Request to apply an app.
type ApplyRequest struct {
	// Name of the app to apply
	Name string

	// kubeflow version
	KfVersion string

	// Environment is the environment to use.
	Environment string

	// Components is a list of the names of the components to apply.
	Components []string

	// target GKE cLuster info
	Cluster string
	Project string
	Zone    string

	// Token is an authorization token to use to authorize to the K8s API Server.
	// Leave blank to use the pods service account.
	Token string
	Email string

	// For test: GCP service account client id
	SAClientId string

	// pass *appInfo if ks app is already on disk.
	AppInfo *appInfo
}

var (
	// Counter metrics
	// num of requests counter vec
	// status field has values: {"OK", "UNKNOWN", "INTERNAL", "INVALID_ARGUMENT"}
	deployReqCounter = prometheus.NewCounterVec(
		prometheus.CounterOpts{
			Name: "deploy_requests",
			Help: "Number of requests for deployments",
		},
		[]string{"status"},
	)
	deploymentFailure = prometheus.NewCounterVec(prometheus.CounterOpts{
		Name: "deployments_failure",
		Help: "Number of failed Kubeflow deployments",
	}, []string{"status"})

	serviceHeartbeat = prometheus.NewCounter(prometheus.CounterOpts{
		Name: "service_heartbeat",
		Help: "Heartbeat signal every 10 seconds indicating pods are alive.",
	})

	deployReqCounterUser = prometheus.NewCounter(prometheus.CounterOpts{
		Name: "deploy_requests_user",
		Help: "Number of user requests for deployments",
	})
	kfDeploymentsDoneUser = prometheus.NewCounter(prometheus.CounterOpts{
		Name: "kubeflow_deployments_done_user",
		Help: "Number of successfully finished Kubeflow user deployments",
	})

	// Gauge metrics
	deployReqCounterRaw = prometheus.NewGauge(prometheus.GaugeOpts{
		Name: "deploy_requests_raw",
		Help: "Number of requests for deployments",
	})
	kfDeploymentsDoneRaw = prometheus.NewGauge(prometheus.GaugeOpts{
		Name: "kubeflow_deployments_done_raw",
		Help: "Number of successfully finished Kubeflow deployments",
	})

	// latencies
	clusterDeploymentLatencies = prometheus.NewHistogram(prometheus.HistogramOpts{
		Name:    "cluster_dep_duration_seconds",
		Help:    "A histogram of the GKE cluster deployment request duration in seconds",
		Buckets: prometheus.LinearBuckets(30, 30, 15),
	})
	kfDeploymentLatencies = prometheus.NewHistogram(prometheus.HistogramOpts{
		Name:    "kubeflow_dep_duration_seconds",
		Help:    "A histogram of the KF deployment request duration in seconds",
		Buckets: prometheus.LinearBuckets(150, 30, 20),
	})
)

func init() {
	// Register prometheus counters
	prometheus.MustRegister(deployReqCounter)
	prometheus.MustRegister(clusterDeploymentLatencies)
	prometheus.MustRegister(kfDeploymentLatencies)
	prometheus.MustRegister(deployReqCounterUser)
	prometheus.MustRegister(kfDeploymentsDoneUser)
	prometheus.MustRegister(deployReqCounterRaw)
	prometheus.MustRegister(kfDeploymentsDoneRaw)
	prometheus.MustRegister(deploymentFailure)
	prometheus.MustRegister(serviceHeartbeat)
}

func setupNamespace(namespaces type_v1.NamespaceInterface, name_space string) error {
	namespace, err := namespaces.Get(name_space, meta_v1.GetOptions{})
	if err == nil {
		log.Infof("Using existing namespace: %v", namespace.Name)
	} else {
		log.Infof("Creating namespace: %v for all kubeflow resources", name_space)
		_, err = namespaces.Create(
			&core_v1.Namespace{
				ObjectMeta: meta_v1.ObjectMeta{
					Name: name_space,
				},
			},
		)
		return err
	}
	return err
}

// Return version of specified registry, or empty string if not found
func getRegistryVersion(request CreateRequest, regName string) string {
	for _, registry := range request.AppConfig.Registries {
		if registry.Name == regName {
			return registry.Version
		}
	}
	return ""
}

func (s *CreateRequest) Validate() error {
	missings := make([]string, 0)
	if len(s.Name) == 0 {
		missings = append(missings, "Deployment name")
	}
	if len(s.Project) == 0 {
		missings = append(missings, "Project")
	}
	if len(missings) == 0 {
		return nil
	}
	return fmt.Errorf("missing input fields: %v", missings)
}

func (s *ksServer) GetProjectLock(project string) *sync.Mutex {
	s.serverMux.Lock()
	defer s.serverMux.Unlock()
	_, ok := s.projectLocks[project]
	if !ok {
		s.projectLocks[project] = &sync.Mutex{}
	}
	return s.projectLocks[project]
}

// InstallIstio installs istio into the cluster.
func (s *ksServer) InstallIstio(ctx context.Context, req CreateRequest) error {
	if !s.installIstio {
		return nil
	}
	log.Infof("Installing Istio...")
	regPath := s.knownRegistries["kubeflow"].RegUri

	token := req.Token
	if token == "" {
		log.Errorf("No token specified in request; dropping request.")
		return fmt.Errorf("No token specified in request; dropping request.")
	}
	config, err := buildClusterConfig(ctx, req.Token, req.Project, req.Zone, req.Cluster)
	if err != nil {
		log.Errorf("Failed getting GKE cluster config: %v", err)
		return err
	}

	err = CreateResourceFromFile(config, path.Join(regPath, "../dependencies/istio/install/crds.yaml"))
	if err != nil {
		log.Errorf("Failed to create istio CRD: %v", err)
		return err
	}
	err = CreateResourceFromFile(config, path.Join(regPath, "../dependencies/istio/install/istio-noauth.yaml"))
	if err != nil {
		log.Errorf("Failed to create istio manifest: %v", err)
		return err
	}
	err = CreateResourceFromFile(config, path.Join(regPath, "../dependencies/istio/kf-istio-resources.yaml"))
	if err != nil {
		log.Errorf("Failed to create kubeflow istio resource: %v", err)
		return err
	}
	return nil
}

// CreateApp creates a ksonnet application based on the request.
func (s *ksServer) CreateApp(ctx context.Context, request CreateRequest, dmDeploy *deploymentmanager.Deployment) error {
	config, err := rest.InClusterConfig()
	if request.Token != "" {
		config, err = buildClusterConfig(ctx, request.Token, request.Project, request.Zone, request.Cluster)
	}
	if err != nil {
		log.Errorf("Failed getting GKE cluster config: %v", err)
		return err
	}
	projLock := s.GetProjectLock(request.Project)

	projLock.Lock()
	defer projLock.Unlock()

	if request.Name == "" {
		return fmt.Errorf("Name must be a non empty string.")
	}
	kfVersion := getRegistryVersion(request, KubeflowRegName)
	a, repoDir, err := s.GetApp(request.Project, request.Name, kfVersion, request.Token)
	defer os.RemoveAll(repoDir)
	if repoDir == "" {
		return fmt.Errorf("Cannot load ks app from cloud source repo")
	}
	envName := "default"
	if err == nil {
		log.Infof("App %v exists in project %v", request.Name, request.Project)
		options := map[string]interface{}{
			actions.OptionAppRoot: a.App.Root(),
			actions.OptionEnvName: envName,
			actions.OptionServer:  config.Host,
		}
		err := actions.RunEnvSet(options)
		if err != nil {
			return fmt.Errorf("There was a problem setting app env: %v", err)
		}
	} else {
		log.Infof("Creating app %v", request.Name)
		log.Infof("Using K8s host %v", config.Host)
		deployConfDir := path.Join(repoDir, GetRepoName(request.Project), kfVersion, request.Name)
		if err = os.MkdirAll(deployConfDir, os.ModePerm); err != nil {
			return fmt.Errorf("Cannot create deployConfDir: %v", err)
		}
		appDir := path.Join(deployConfDir, KubeflowFolder)
		_, err = s.fs.Stat(appDir)
		regPath := s.knownRegistries["kubeflow"].RegUri
		if err != nil {
			options := map[string]interface{}{
				actions.OptionFs:      s.fs,
				actions.OptionName:    "app",
				actions.OptionEnvName: envName,
				actions.OptionNewRoot: appDir,
				actions.OptionServer:  config.Host,
				// Use k8s swagger spec from kubeflow repo cache.
				actions.OptionSpecFlag:              "file:" + path.Join(regPath, K8sSpecPath),
				actions.OptionNamespace:             request.Namespace,
				actions.OptionSkipDefaultRegistries: true,
			}
			// Add retry around ks init as sometimes fetching k8s API from github will fail
			bo := backoff.WithMaxRetries(backoff.NewConstantBackOff(2*time.Second), 5)
			err = backoff.Retry(func() error {
				// Clean up leftovers from previous run if exists
				if initErr := os.RemoveAll(appDir); initErr != nil {
					log.Warnf("Failed to cleanup app dir from previous run, error: %v. will retry up to 5 times", initErr)
					return initErr
				}
				if initErr := actions.RunInit(options); initErr != nil {
					log.Warnf("app init failed with error: %v. will retry up to 5 times", initErr)
					return initErr
				}
				return nil
			}, bo)

			if err != nil {
				return fmt.Errorf("There was a problem initializing the app: %v", err)
			}
			log.Infof("Successfully initialized the app %v.", appDir)

		} else {
			log.Infof("Directory %v exists", appDir)
		}

		kfApp, err := kApp.Load(s.fs, nil, appDir)

		if err != nil {
			log.Errorf("There was a problem loading app %v. Error: %v", request.Name, err)
			return err
		}
		a = &appInfo{
			App: kfApp,
		}
	}

	// Add the registries to the app.
	for idx, registry := range request.AppConfig.Registries {
		RegUri, err := s.getRegistryUri(registry)
		if err != nil {
			log.Errorf("There was a problem getRegistryUri for registry %v. Error: %v", registry.Name, err)
			return err
		}
		request.AppConfig.Registries[idx].RegUri = RegUri
		log.Infof("App %v add registry %v URI %v", request.Name, registry.Name, registry.RegUri)
		options := map[string]interface{}{
			actions.OptionAppRoot: a.App.Root(),
			actions.OptionName:    registry.Name,
			actions.OptionURI:     request.AppConfig.Registries[idx].RegUri,
			// Version doesn't actually appear to be used by the add function.
			actions.OptionVersion: "",
			// Looks like override allows us to override existing registries; we shouldn't
			// need to do that.
			actions.OptionOverride: false,
		}

		registries, err := a.App.Registries()
		if err != nil {
			log.Errorf("There was a problem listing registries; %v", err)
		}

		if _, found := registries[registry.Name]; found {
			log.Infof("App already has registry %v", registry.Name)
		} else {

			err = actions.RunRegistryAdd(options)
			if err != nil {
				return fmt.Errorf("There was a problem adding registry %v: %v", registry.Name, err)
			}
		}
	}

	err = s.appGenerate(a.App, &request.AppConfig)
	if err != nil {
		return fmt.Errorf("There was a problem generating app: %v", err)
	}
	if request.AutoConfigure {
		s.autoConfigureApp(&a.App, &request.AppConfig, request.Namespace, config)
	}
	log.Infof("Created and initialized app at %v", a.App.Root())
	if request.Apply {
		components := []string{}
		for _, comp := range request.AppConfig.Components {
			components = append(components, comp.Name)
		}
		err = s.Apply(ctx, ApplyRequest{
			Name:        request.Name,
			KfVersion:   getRegistryVersion(request, KubeflowRegName),
			Environment: "default",
			Components:  components,
			Cluster:     request.Cluster,
			Project:     request.Project,
			Zone:        request.Zone,
			Token:       request.Token,
			Email:       request.Email,
			SAClientId:  request.SAClientId,
			AppInfo:     a,
		})
		if err != nil {
			log.Errorf("Failed to apply app: %v", err)
			return err
		}
	}

	if dmDeploy != nil {
		UpdateDmConfig(repoDir, request.Project, request.Name, kfVersion, dmDeploy)
	}
	UpdateCloudShellConfig(repoDir, request.Project, request.Name, kfVersion, request.Zone)
	if s.installIstio {
		UpdateIstioManifest(repoDir, request.Project, request.Name, kfVersion, s.knownRegistries["kubeflow"].RegUri)
	}
	err = s.SaveAppToRepo(request.Project, request.Email, repoDir)
	if err != nil {
		log.Errorf("There was a problem saving config to cloud repo; %v", err)
		return err
	}
	return nil
}

// fetch remote registry to local disk, or use baked-in registry if version not specified in user request.
// Then return registry's RegUri.
func (s *ksServer) getRegistryUri(registry *kstypes.RegistryConfig) (string, error) {
	if registry.Name == "" ||
		registry.Path == "" ||
		registry.Repo == "" ||
		registry.Version == "" ||
		registry.Version == "default" {

		v, ok := s.knownRegistries[registry.Name]
		if !ok {
			return "", fmt.Errorf("Create request uses registry %v but some "+
				"required fields are not specified and this is not a known registry.", registry.Name)
		}
		log.Infof("No remote registry provided for registry %v; setting URI to local %v.", registry.Name, v.RegUri)
		return v.RegUri, nil
	} else {
		versionPath := path.Join(CachedRegistries, registry.Name, registry.Version)

		s.serverMux.Lock()
		defer s.serverMux.Unlock()
		_, err := s.fs.Stat(versionPath)

		// If specific version doesn't exist locally, will download.
		// The local cache path will be CachedRegistries/registry_name/registry_version/
		if err != nil {
			registryPath := path.Join(CachedRegistries, registry.Name)
			_, err := s.fs.Stat(registryPath)
			if err != nil {
				os.Mkdir(registryPath, os.ModePerm)
			}
			fileUrl := registry.Repo + "/archive/" + registry.Version + ".tar.gz"

			err = runCmd(fmt.Sprintf("curl -L -o %v %v", versionPath+".tar.gz", fileUrl))
			if err != nil {
				return "", err
			}
			err = runCmd(fmt.Sprintf("tar -xzvf %s  -C %s", versionPath+".tar.gz", registryPath))
			if err != nil {
				return "", err
			}
			err = os.Rename(path.Join(registryPath, registry.Name+"-"+strings.Trim(registry.Version, "v")), versionPath)
			if err != nil {
				log.Errorf("Error occrued during os.Rename. Error: %v", err)
				return "", err
			}
		}
		return path.Join(versionPath, registry.Path), nil
	}
}

func runCmd(rawcmd string) error {
	bo := backoff.WithMaxRetries(backoff.NewConstantBackOff(2*time.Second), 10)
	return backoff.Retry(func() error {
		cmd := exec.Command("sh", "-c", rawcmd)
		result, err := cmd.CombinedOutput()
		if err != nil {
			return fmt.Errorf("Error occrued during execute cmd %v. Error: %v", rawcmd, string(result))
		}
		return err
	}, bo)
}

// appGenerate installs packages and creates components.
func (s *ksServer) appGenerate(kfApp kApp.App, appConfig *kstypes.AppConfig) error {
	libs, err := kfApp.Libraries()

	if err != nil {
		return fmt.Errorf("Could not list libraries for app; error %v", err)
	}

	// Install all packages within each registry
	// TODO(jlewi): Why do we install packages in the registry? Is this
	// a legacy of when we had fewer optional/non-default packages?
	// I think the code implicitly assumes RegUri is a file URI
	// otherwise registry.yaml won't be located at regFile.
	// Installing all packages could still be useful in the case
	// where we are using a file URI (e.g. fetching from a registry cloned
	// into the docker image). Installing all packages copies the packages
	// into vendor so that the ks app will contain a complete set of packages.
	// This is beneficial because the file URI won't be valid if the app is copied
	// to other machines.
	// Should we add an option to install packages rather than doing it if
	// registry.yaml exists?
	for _, registry := range appConfig.Registries {
		regFile := path.Join(registry.RegUri, "registry.yaml")
		_, err = s.fs.Stat(regFile)
		if err == nil {
			log.Infof("processing registry file %v ", regFile)
			var ksRegistry kstypes.KsRegistry
			if LoadConfig(regFile, &ksRegistry) == nil {
				for pkgName, _ := range ksRegistry.Libraries {
					_, err = s.fs.Stat(path.Join(registry.RegUri, pkgName))
					if err != nil {
						return fmt.Errorf("Package %v didn't exist in registry %v", pkgName, registry.RegUri)
					}
					full := fmt.Sprintf("%v/%v", registry.Name, pkgName)
					log.Infof("Installing package %v", full)

					if _, found := libs[full]; found {
						log.Infof("Package %v already exists", pkgName)
						continue
					}
					err := actions.RunPkgInstall(map[string]interface{}{
						actions.OptionAppRoot: kfApp.Root(),
						actions.OptionPkgName: full,
						actions.OptionName:    pkgName,
						actions.OptionForce:   false,
					})

					if err != nil {
						return fmt.Errorf("There was a problem installing package %v; error %v", full, err)
					}
				}
			}
		}
	}

	// Install packages.
	for _, pkg := range appConfig.Packages {
		full := fmt.Sprintf("%v/%v", pkg.Registry, pkg.Name)
		log.Infof("Installing package %v", full)

		if _, found := libs[full]; found {
			log.Infof("Package %v already exists", pkg.Name)
			continue
		}
		err := actions.RunPkgInstall(map[string]interface{}{
			actions.OptionAppRoot: kfApp.Root(),
			actions.OptionPkgName: full,
			actions.OptionName:    pkg.Name,
			actions.OptionForce:   false,
		})

		if err != nil {
			return fmt.Errorf("There was a problem installing package %v; error %v", full, err)
		}
	}

	paramMapping := make(map[string][]string)
	// Extract params for each component
	for _, p := range appConfig.Parameters {
		if val, ok := paramMapping[p.Component]; ok {
			paramMapping[p.Component] = append(val, []string{"--" + p.Name, p.Value}...)
		} else {
			paramMapping[p.Component] = []string{"--" + p.Name, p.Value}
		}
	}

	// Create Components
	for _, c := range appConfig.Components {
		params := []string{c.Prototype, c.Name}
		if val, ok := paramMapping[c.Name]; ok {
			params = append(params, val...)
		}
		if err = s.createComponent(kfApp, params); err != nil {
			return err
		}
	}
	// Apply Params
	for _, p := range appConfig.ApplyParameters {
		err = actions.RunParamSet(map[string]interface{}{
			actions.OptionAppRoot: kfApp.Root(),
			actions.OptionName:    p.Component,
			actions.OptionPath:    p.Name,
			actions.OptionValue:   p.Value,
		})
		if err != nil {
			return fmt.Errorf("Error when setting Parameters %v for Component %v: %v", p.Name, p.Component, err)
		}
	}
	return err
}

// createComponent generates a ksonnet component from a prototype in the specified app.
func (s *ksServer) createComponent(kfApp kApp.App, args []string) error {
	componentName := args[1]
	componentPath := filepath.Join(kfApp.Root(), "components", componentName+".jsonnet")

	if exists, _ := afero.Exists(s.fs, componentPath); !exists {
		log.Infof("Creating Component: %v ...", componentName)
		err := actions.RunPrototypeUse(map[string]interface{}{
			actions.OptionAppRoot:   kfApp.Root(),
			actions.OptionArguments: args,
		})
		if err != nil {
			return fmt.Errorf("There was a problem creating component %v: %v", componentName, err)
		}
	} else {
		log.Infof("Component %v already exists", componentName)
	}
	return nil
}

// autoConfigureApp attempts to automatically optimize the Kubeflow application
// based on the cluster setup.
func (s *ksServer) autoConfigureApp(kfApp *kApp.App, appConfig *kstypes.AppConfig, namespace string, config *rest.Config) error {

	kubeClient, err := clientset.NewForConfig(rest.AddUserAgent(config, "kubeflow-bootstrapper"))
	if err != nil {
		return err
	}

	clusterVersion, err := kubeClient.DiscoveryClient.ServerVersion()

	if err != nil {
		return err
	}

	log.Infof("Cluster version: %v", clusterVersion.String())
	err = setupNamespace(kubeClient.CoreV1().Namespaces(), namespace)

	storage := kubeClient.StorageV1()
	sClasses, err := storage.StorageClasses().List(meta_v1.ListOptions{})

	if err != nil {
		return err
	}

	hasDefault := hasDefaultStorage(sClasses)

	// Component customization
	// TODO(jlewi): We depend on the original appConfig in order to optimize it.
	// Could we avoid this dependency by looking at an existing app and seeing
	// which components correspond to which prototypes? Would we have to parse
	// the actual jsonnet files?
	for _, component := range appConfig.Components {
		if component.Prototype == JupyterPrototype {
			pvcMount := ""
			if hasDefault {
				pvcMount = "/home/jovyan"
			}

			err = actions.RunParamSet(map[string]interface{}{
				actions.OptionAppRoot: (*kfApp).Root(),
				actions.OptionName:    component.Name,
				actions.OptionPath:    "jupyterNotebookPVCMount",
				actions.OptionValue:   pvcMount,
			})

			if err != nil {
				return err
			}
		}
	}

	return nil
}

func GetRepoName(project string) string {
	return fmt.Sprintf("%s-kubeflow-config", project)
}

func generateRandStr(length int) string {
	chars := "abcdefghijklmnopqrstuvwxyzABCDEFGHIJKLMNOPQRSTUVWXYZ"
	b := make([]byte, length)
	for i := range b {
		b[i] = chars[rand.Intn(len(chars))]
	}
	return string(b)
}

// Not thread-safe, make sure project lock is on.
// Clone project repo to local disk, which contains all existing ks apps config in the project
func (s *ksServer) CloneRepoToLocal(project string, token string) (string, error) {
	// use a 20-char-random-string as folder name for each repo clone.
	// this random directory only lives in same request, and will be deleted before request finish.
	// this can strengthen data isolation among different requests.
	folderName := generateRandStr(20)
	repoDir := path.Join(s.appsDir, folderName)
	if err := os.MkdirAll(repoDir, os.ModePerm); err != nil {
		return "", err
	}
	ts := oauth2.StaticTokenSource(&oauth2.Token{
		AccessToken: token,
	})
	sourcerepoService, err := sourcerepo.New(oauth2.NewClient(context.Background(), ts))
	bo := backoff.WithMaxRetries(backoff.NewConstantBackOff(2*time.Second), 10)
	err = backoff.Retry(func() error {
		_, err = sourcerepoService.Projects.Repos.Get(fmt.Sprintf("projects/%s/repos/%s", project, GetRepoName(project))).Do()
		if err != nil {
			// repo does't exist in target project, create one
			_, err = sourcerepoService.Projects.Repos.Create(fmt.Sprintf("projects/%s", project), &sourcerepo.Repo{
				Name: fmt.Sprintf("projects/%s/repos/%s", project, GetRepoName(project)),
			}).Do()
			return fmt.Errorf("repo %v doesn't exist, made create repo request: %v", GetRepoName(project), err)
		}
		return nil
	}, bo)
	if err != nil {
		log.Errorf("Fail to create repo: %v. Error: %v", GetRepoName(project), err)
		return "", err
	}
	err = os.Chdir(repoDir)
	if err != nil {
		return "", err
	}
	cloneCmd := fmt.Sprintf("git clone https://%s:%s@source.developers.google.com/p/%s/r/%s",
		"user1", token, project, GetRepoName(project))

	if err := runCmd(cloneCmd); err != nil {
		return "", fmt.Errorf("Failed to clone from source repo: %s", GetRepoName(project))
	}
	return repoDir, nil
}

func (s *ksServer) GetApp(project string, appName string, kfVersion string, token string) (*appInfo, string, error) {
	repoDir, err := s.CloneRepoToLocal(project, token)
	if err != nil {
		log.Errorf("Cannot clone repo from cloud source repo")
	}
	appDir := path.Join(repoDir, GetRepoName(project), kfVersion, appName, KubeflowFolder)
	_, err = s.fs.Stat(appDir)
	if err != nil {
		return nil, repoDir, fmt.Errorf("App %s doesn't exist in Project %s", appName, project)
	}
	kfApp, err := kApp.Load(s.fs, nil, appDir)

	if err != nil {
		return nil, "", fmt.Errorf("There was a problem loading app %v. Error: %v", appName, err)
	}

	return &appInfo{
		App: kfApp,
	}, repoDir, nil
}

// Save ks app config local changes to project source repo.
// Not thread safe, be aware when call it.
func UpdateDmConfig(repoDir string, project string, appName string, kfVersion string, dmDeploy *deploymentmanager.Deployment) error {
	confDir := path.Join(repoDir, GetRepoName(project), kfVersion, appName, DmFolder)
	if err := os.RemoveAll(confDir); err != nil {
		return err
	}
	if err := os.MkdirAll(confDir, os.ModePerm); err != nil {
		return err
	}
	importConf := dmDeploy.Target.Imports[0]
	if err := ioutil.WriteFile(path.Join(confDir, importConf.Name), []byte(importConf.Content), os.ModePerm); err != nil {
		return err
	}
	if err := ioutil.WriteFile(path.Join(confDir, "cluster-kubeflow.yaml"), []byte(dmDeploy.Target.Config.Content),
		os.ModePerm); err != nil {
		return err
	}
	return nil
}

// Save istio manifest to project source repo.
// Not thread safe, be aware when call it.
func UpdateIstioManifest(repoDir string, project string, appName string, kfVersion string, regPath string) error {
	istioDir := path.Join(repoDir, GetRepoName(project), kfVersion, appName, IstioFolder)
	if err := os.RemoveAll(istioDir); err != nil {
		return err
	}
	if err := os.MkdirAll(istioDir, os.ModePerm); err != nil {
		return err
	}
	err := copyFile(path.Join(regPath, "../dependencies/istio/install/crds.yaml"), path.Join(istioDir, "crd.yaml"))
	if err != nil {
		return err
	}
	err = copyFile(path.Join(regPath, "../dependencies/istio/install/istio-noauth.yaml"), path.Join(istioDir, "istio-noauth.yaml"))
	if err != nil {
		return err
	}
	err = copyFile(path.Join(regPath, "../dependencies/istio/kf-istio-resources.yaml"), path.Join(istioDir, "kf-istio-resources.yaml"))
	if err != nil {
		return err
	}
	return nil
}

// Save cloud shell config to project source repo.
func UpdateCloudShellConfig(repoDir string, project string, appName string, kfVersion string, zone string) error {
	confDir := path.Join(repoDir, GetRepoName(project), kfVersion, appName, CloudShellFolder)
	if err := os.RemoveAll(confDir); err != nil {
		return err
	}
	if err := os.MkdirAll(confDir, os.ModePerm); err != nil {
		return err
	}
	for _, filename := range []string{"conn.sh", "conn.md"} {
		data, err := ioutil.ReadFile(path.Join(CloudShellTemplatePath, filename))
		if err != nil {
			return err
		}
		data = bytes.Replace(data, []byte("project_id_placeholder"), []byte(project), -1)
		data = bytes.Replace(data, []byte("zone_placeholder"), []byte(zone), -1)
		data = bytes.Replace(data, []byte("deploy_name_placeholder"), []byte(appName), -1)
		if err := ioutil.WriteFile(path.Join(confDir, filename), data, os.ModePerm); err != nil {
			return err
		}
	}
	return nil
}

// Save ks app config local changes to project source repo.
// Not thread safe, be aware when call it.
func (s *ksServer) SaveAppToRepo(project string, email string, repoDir string) error {
	repoPath := path.Join(repoDir, GetRepoName(project))
	err := os.Chdir(repoPath)
	if err != nil {
		return err
	}
	cmds := []string{
		fmt.Sprintf("git config user.email '%s'", email),
		"git config user.name 'auto-commit'",
		"git add .",
		"git commit -m 'auto commit from deployment'",
	}
	for _, cmd := range cmds {
		if err = runCmd(cmd); err != nil {
			return err
		}
	}
	bo := backoff.WithMaxRetries(backoff.NewConstantBackOff(2*time.Second), 10)
	return backoff.Retry(func() error {
		pushcmd := exec.Command("sh", "-c", "git push origin master")
		result, err := pushcmd.CombinedOutput()
		if err != nil {
			pullcmd := exec.Command("sh", "-c", "git pull --rebase")
			pullResult, _ := pullcmd.CombinedOutput()
			return fmt.Errorf("Error occrued during git push. Error: %v; try rebase: %v", string(result), string(pullResult))
		}
		return nil
	}, bo)
}

// Apply runs apply on a ksonnet application.
func (s *ksServer) Apply(ctx context.Context, req ApplyRequest) error {
	token := req.Token
	if token == "" {
		log.Errorf("No token specified in request; dropping request.")
		return fmt.Errorf("No token specified in request; dropping request.")
	}
	config, err := buildClusterConfig(ctx, req.Token, req.Project, req.Zone, req.Cluster)
	if err != nil {
		log.Errorf("Failed getting GKE cluster config: %v", err)
		return err
	}
	targetApp := req.AppInfo
	repoDir := ""
	if targetApp == nil {
		targetApp, repoDir, err = s.GetApp(req.Project, req.Name, req.KfVersion, req.Token)
		defer os.RemoveAll(repoDir)
		if err != nil {
			return err
		}
	}

	cfg := clientcmdapi.Config{
		Kind:       "Config",
		APIVersion: "v1",
		Clusters: map[string]*clientcmdapi.Cluster{
			"activeCluster": {
				CertificateAuthorityData: config.TLSClientConfig.CAData,
				Server:                   config.Host,
			},
		},
		Contexts: map[string]*clientcmdapi.Context{
			"activeCluster": {
				Cluster:  "activeCluster",
				AuthInfo: "activeCluster",
			},
		},
		CurrentContext: "activeCluster",
		AuthInfos: map[string]*clientcmdapi.AuthInfo{
			"activeCluster": {
				Token: token,
			},
		},
	}

	applyOptions := map[string]interface{}{
		actions.OptionAppRoot: targetApp.App.Root(),
		actions.OptionClientConfig: &client.Config{
			Overrides: &clientcmd.ConfigOverrides{},
			Config:    clientcmd.NewDefaultClientConfig(cfg, &clientcmd.ConfigOverrides{}),
		},
		actions.OptionComponentNames: req.Components,
		actions.OptionCreate:         true,
		actions.OptionDryRun:         false,
		actions.OptionEnvName:        "default",
		actions.OptionGcTag:          "gc-tag",
		actions.OptionSkipGc:         true,
	}
	bo := backoff.WithMaxRetries(backoff.NewConstantBackOff(5*time.Second), 6)
	doneApply := make(map[string]bool)
	err = backoff.Retry(func() error {
		for _, comp := range req.Components {
			if _, ok := doneApply[comp]; ok {
				continue
			}
			applyOptions[actions.OptionComponentNames] = []string{comp}
			err = actions.RunApply(applyOptions)
			if err == nil {
				log.Infof("Component %v apply succeeded", comp)
				doneApply[comp] = true
			} else {
				log.Errorf("(Will retry) Component %v apply failed; Error: %v", comp, err)
			}
		}
		if len(doneApply) == len(req.Components) {
			return nil
		}
		return fmt.Errorf("%v failed components in last try", len(req.Components)-len(doneApply))
	}, bo)
	if err != nil {
		log.Errorf("Components apply failed; Error: %v", err)
	} else {
		log.Infof("All components apply succeeded")
	}
	return err
}

func makeApplyAppEndpoint(svc KsService) endpoint.Endpoint {
	return func(ctx context.Context, request interface{}) (interface{}, error) {
		req := request.(ApplyRequest)
		err := svc.Apply(ctx, req)

		r := &basicServerResponse{}

		if err != nil {
			r.Err = err.Error()
		}
		return r, nil
	}
}

// Create ksonnet app, and optionally apply it to target GKE cluster
func makeCreateAppEndpoint(svc KsService) endpoint.Endpoint {
	return func(ctx context.Context, request interface{}) (interface{}, error) {
		req := request.(CreateRequest)
		err := svc.CreateApp(ctx, req, nil)

		r := &basicServerResponse{}

		if err != nil {
			r.Err = err.Error()
		} else {
			if req.Apply {
				components := []string{}
				for _, comp := range req.AppConfig.Components {
					components = append(components, comp.Name)
				}
				err = svc.Apply(ctx, ApplyRequest{
					Name:        req.Name,
					KfVersion:   getRegistryVersion(req, KubeflowRegName),
					Environment: "default",
					Components:  components,
					Cluster:     req.Cluster,
					Project:     req.Project,
					Zone:        req.Zone,
					Token:       req.Token,
					Email:       req.Email,
				})
				if err != nil {
					r.Err = err.Error()
				}
			}
		}
		return r, nil
	}
}

func timeSinceStart(ctx context.Context) time.Duration {
	startTime, ok := ctx.Value(StartTime).(time.Time)
	if !ok {
		return time.Duration(0)
	}
	return time.Since(startTime)
}

func checkDeploymentFinished(svc KsService, req CreateRequest, deployName string) error {
	status := ""
	errMsg := ""
	var err error
	ctx := context.Background()
	ctx = context.WithValue(ctx, StartTime, time.Now())

	for retry := 0; retry < 60; retry++ {
		time.Sleep(10 * time.Second)
		status, errMsg, err = svc.GetDeploymentStatus(ctx, req, deployName)
		if err != nil {
			log.Warningf("Failed to get deployment status: %v\nWill retry...", err)
			continue
		}
		if status == "DONE" {
			if errMsg == "" {
				// Deploy successfully
				break
			}
			log.Errorf("Deployment manager returned error message: %v", errMsg)
			// Mark status "INVALID_ARGUMENT" as most deployment manager failures are caused by insufficient quota or permission.
			// Error messages are available from UI, and should be resolvable by retries.
			deployReqCounter.WithLabelValues("INVALID_ARGUMENT").Inc()
			return fmt.Errorf(errMsg)
		}
		log.Infof("status: %v, waiting...", status)
	}
	if status != "DONE" {
		log.Errorf("Deployment status is not done: %v", status)
		deployReqCounter.WithLabelValues("INTERNAL").Inc()
		deploymentFailure.WithLabelValues("INTERNAL").Inc()
		return err
	}
	return nil
}

func finishDeployment(svc KsService, req CreateRequest,
	clusterDmDeploy *deploymentmanager.Deployment, storageDmDeploy *deploymentmanager.Deployment) {
	ctx := context.Background()
	ctx = context.WithValue(ctx, StartTime, time.Now())

	err := checkDeploymentFinished(svc, req, clusterDmDeploy.Name)
	if err != nil {
		return
	}

	if storageDmDeploy != nil {
		err = checkDeploymentFinished(svc, req, storageDmDeploy.Name)
		if err != nil {
			return
		}
	}
	clusterDeploymentLatencies.Observe(timeSinceStart(ctx).Seconds())
	log.Infof("Deployment is done")

	log.Info("Patching IAM bindings...")
	err = svc.ApplyIamPolicy(ctx, ApplyIamRequest{
		Project: req.Project,
		Cluster: req.Cluster,
		Email:   req.Email,
		Token:   req.Token,
		Action:  "add",
	})
	if err != nil {
		log.Errorf("Failed to update IAM: %v", err)
		deployReqCounter.WithLabelValues("INTERNAL").Inc()
		deploymentFailure.WithLabelValues("INTERNAL").Inc()
		return
	}

	log.Infof("Configuring cluster...")
	if err = svc.ConfigCluster(ctx, req); err != nil {
		deployReqCounter.WithLabelValues("INTERNAL").Inc()
		deploymentFailure.WithLabelValues("INTERNAL").Inc()
		return
	}

	if err = svc.InstallIstio(ctx, req); err != nil {
		log.Errorf("Failed to install istio: %v", err)
		deployReqCounter.WithLabelValues("INTERNAL").Inc()
		deploymentFailure.WithLabelValues("INTERNAL").Inc()
		return
	}

	log.Infof("Creating app...")
	err = svc.CreateApp(ctx, req, clusterDmDeploy)
	if err != nil {
		log.Errorf("Failed to create app: %v", err)
		deployReqCounter.WithLabelValues("INTERNAL").Inc()
		deploymentFailure.WithLabelValues("INTERNAL").Inc()
		return
	}

	deployReqCounter.WithLabelValues("OK").Inc()
	if req.Project != "kubeflow-prober-deploy" {
		kfDeploymentsDoneRaw.Inc()
		kfDeploymentsDoneUser.Inc()
	}
	kfDeploymentLatencies.Observe(timeSinceStart(ctx).Seconds())
}

// Add heartbeat every 10 seconds
func countHeartbeat() {
	for {
		time.Sleep(10 * time.Second)
		serviceHeartbeat.Inc()
	}
}

func makeDeployEndpoint(svc KsService) endpoint.Endpoint {
	return func(ctx context.Context, request interface{}) (interface{}, error) {
		req := request.(CreateRequest)
		r := &basicServerResponse{}
		if req.Project != "kubeflow-prober-deploy" {
			deployReqCounterRaw.Inc()
			deployReqCounterUser.Inc()
		}
		if err := req.Validate(); err != nil {
			r.Err = err.Error()
			deployReqCounter.WithLabelValues("INVALID_ARGUMENT").Inc()
			return r, err
		}

		var storageDmDeployment *deploymentmanager.Deployment

		if req.StorageOption.CreatePipelinePersistentStorage {
			var err error
			storageDmDeployment, err = svc.InsertDeployment(ctx, req, StorageDmSpec)
			if err != nil {
				r.Err = err.Error()
				return r, err
			}
			req.AppConfig.ApplyParameters = append(
				req.AppConfig.ApplyParameters,
				kstypes.KsParameter{
					Component: "pipeline",
					Name:      "mysqlPd",
					Value:     req.Name + StorageDmSpec.DmNameSuffix + MetadataStoreDiskSuffix})
<<<<<<< HEAD
			req.AppConfig.Parameters = append(
				req.AppConfig.Parameters,
				KsParameter{
=======
			req.AppConfig.ApplyParameters = append(
				req.AppConfig.ApplyParameters,
				kstypes.KsParameter{
>>>>>>> 1c3f358b
					Component: "pipeline",
					Name:      "minioPd",
					Value:     req.Name + StorageDmSpec.DmNameSuffix + ArtifactStoreDiskSuffix})
		}

		clusterDmDeployment, err := svc.InsertDeployment(ctx, req, ClusterDmSpec)
		if err != nil {
			r.Err = err.Error()
			return r, err
		}
		go finishDeployment(svc, req, clusterDmDeployment, storageDmDeployment)
		return r, nil
	}
}

func makeHealthzEndpoint(svc KsService) endpoint.Endpoint {
	return func(ctx context.Context, request interface{}) (interface{}, error) {
		r := &HealthzResponse{}
		r.Reply = "Request accepted! Sill alive!"
		return r, nil
	}
}

func makeIamEndpoint(svc KsService) endpoint.Endpoint {
	return func(ctx context.Context, request interface{}) (interface{}, error) {
		req := request.(ApplyIamRequest)
		err := svc.ApplyIamPolicy(ctx, req)
		r := &basicServerResponse{}
		if err != nil {
			r.Err = err.Error()
		}
		return r, nil
	}
}

func decodeCreateAppRequest(_ context.Context, r *http.Request) (interface{}, error) {
	var request CreateRequest
	if err := json.NewDecoder(r.Body).Decode(&request); err != nil {
		deployReqCounter.WithLabelValues("INVALID_ARGUMENT").Inc()
		return nil, err
	}
	return request, nil
}

// The same encoder can be used for all RPC responses.
func encodeResponse(_ context.Context, w http.ResponseWriter, response interface{}) error {
	return json.NewEncoder(w).Encode(response)
}

// Handle "OPTIONS" request from browser
// Decorate your browser-facing handlers with it.
func optionsHandler(h http.Handler) http.HandlerFunc {
	return func(w http.ResponseWriter, r *http.Request) {
		w.Header().Set("Access-Control-Allow-Origin", "*")
		w.Header().Set("Access-Control-Allow-Methods", "POST, GET, OPTIONS, PUT, DELETE")
		w.Header().Set("Access-Control-Allow-Headers", "Accept, Content-Type, Content-Length, Accept-Encoding, X-CSRF-Token, Authorization")
		if r.Method == "OPTIONS" {
			return
		} else {
			h.ServeHTTP(w, r)
		}
	}
}

// StartHttp starts an HTTP server and blocks.
func (s *ksServer) StartHttp(port int) {
	if port <= 0 {
		log.Fatal("port must be > 0.")
	}
	// ctx := context.Background()

	applyAppHandler := httptransport.NewServer(
		makeApplyAppEndpoint(s),
		func(_ context.Context, r *http.Request) (interface{}, error) {
			var request ApplyRequest
			if err := json.NewDecoder(r.Body).Decode(&request); err != nil {
				log.Info("Err decoding apply request: " + err.Error())
				return nil, err
			}
			return request, nil
		},
		encodeResponse,
	)

	createAppHandler := httptransport.NewServer(
		makeCreateAppEndpoint(s),
		decodeCreateAppRequest,
		encodeResponse,
	)

	healthzHandler := httptransport.NewServer(
		makeHealthzEndpoint(s),
		func(_ context.Context, r *http.Request) (interface{}, error) {
			return nil, nil
		},
		encodeResponse,
	)

	applyIamHandler := httptransport.NewServer(
		makeIamEndpoint(s),
		func(_ context.Context, r *http.Request) (interface{}, error) {
			var request ApplyIamRequest
			if err := json.NewDecoder(r.Body).Decode(&request); err != nil {
				return nil, err
			}
			return request, nil
		},
		encodeResponse,
	)

	initProjectHandler := httptransport.NewServer(
		makeInitProjectEndpoint(s),
		func(_ context.Context, r *http.Request) (interface{}, error) {
			var request InitProjectRequest
			if err := json.NewDecoder(r.Body).Decode(&request); err != nil {
				return nil, err
			}
			return request, nil
		},
		encodeResponse,
	)

	deployHandler := httptransport.NewServer(
		makeDeployEndpoint(s),
		decodeCreateAppRequest,
		encodeResponse,
	)

	// TODO: add deployment manager config generate / deploy handler here. So we'll have user's DM configs stored in
	// k8s storage / github, instead of gone with browser tabs.
	http.Handle("/", optionsHandler(healthzHandler))
	http.Handle("/kfctl/apps/apply", optionsHandler(applyAppHandler))
	http.Handle("/kfctl/apps/create", optionsHandler(createAppHandler))
	http.Handle("/kfctl/iam/apply", optionsHandler(applyIamHandler))
	http.Handle("/kfctl/initProject", optionsHandler(initProjectHandler))
	http.Handle("/kfctl/e2eDeploy", optionsHandler(deployHandler))

	// add an http handler for prometheus metrics
	http.Handle("/metrics", promhttp.Handler())

	go countHeartbeat()
	log.Fatal(http.ListenAndServe(fmt.Sprintf(":%d", port), nil))
}<|MERGE_RESOLUTION|>--- conflicted
+++ resolved
@@ -1316,15 +1316,9 @@
 					Component: "pipeline",
 					Name:      "mysqlPd",
 					Value:     req.Name + StorageDmSpec.DmNameSuffix + MetadataStoreDiskSuffix})
-<<<<<<< HEAD
-			req.AppConfig.Parameters = append(
-				req.AppConfig.Parameters,
-				KsParameter{
-=======
 			req.AppConfig.ApplyParameters = append(
 				req.AppConfig.ApplyParameters,
 				kstypes.KsParameter{
->>>>>>> 1c3f358b
 					Component: "pipeline",
 					Name:      "minioPd",
 					Value:     req.Name + StorageDmSpec.DmNameSuffix + ArtifactStoreDiskSuffix})
